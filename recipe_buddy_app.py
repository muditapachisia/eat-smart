--- conflicted
+++ resolved
@@ -332,15 +332,8 @@
 
         with st.spinner("Generating recipes..."):
             prompt = build_recipe_prompt(user_obj.get("pantry", []), meal_type, time_limit, mood, constraints, must_use)
-<<<<<<< HEAD
             response_text = ollama_generate(prompt, model=model_name) if model_name else None
             
-=======
-            response_text = ollama_generate(prompt) if model_name else None
-            print("LLM response:", response_text)  # Debug: Check the LLM response
-            print("Cleaned LLM response:", response_text[8:-4])  # Debug: Check the LLM response
-            response_text = response_text[8:-4]
->>>>>>> 1e3ea8fa
             if response_text:
                 # Try to parse the JSON
                 response_text = response_text[8:-4]
